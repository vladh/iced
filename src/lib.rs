--- conflicted
+++ resolved
@@ -181,15 +181,11 @@
 pub mod time;
 pub mod window;
 
-<<<<<<< HEAD
-#[cfg(all(not(feature = "glow"), feature = "multi-window"))]
-pub mod multi_window;
-
-#[cfg(all(not(feature = "glow"), feature = "wgpu"))]
-use iced_winit as runtime;
-=======
 #[cfg(feature = "advanced")]
 pub mod advanced;
+
+#[cfg(feature = "multi-window")]
+pub mod multi_window;
 
 pub use style::theme;
 
@@ -234,7 +230,6 @@
     //! Listen and react to keyboard events.
     pub use crate::core::keyboard::{Event, KeyCode, Modifiers};
 }
->>>>>>> 21bd5142
 
 pub mod mouse {
     //! Listen and react to mouse events.
